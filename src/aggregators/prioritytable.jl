"""
Dynamic table data structure to store and update priorities

Implementation
Stores ids that identify the priorities. Each group stores a range of priority ids.
The basic design assumes a lower-most group of "zero" priorities, and a second
group storing all non-zero priorities that are < a `minpriority`. All other groups
store priorities within consecutive ranges. The `minpriority` is taken fixed at creation,
but the `maxpriority` will increase dynamically based on inserted / updated priorities.
The ranges are assumed to be powers of two:
   bin 1 = {0},
   bin 2 = (0,`minpriority`),
   bin 3 = [`minpriority`,`2*minpriority`)...
   bin N = [`.5*maxpriority`,`maxpriority`)
*Assumes* the `priortogid` function that maps priorities to groups maps the upper end of
the interval to the next group. i.e. maxpriority -> N+1
"""

"""
One group (i.e. bin) of priority ids within the table
"""
mutable struct PriorityGroup{T,W <: AbstractVector}
    "(strict) upper bound for priorities in this group"
    maxpriority::T

    "number of priority ids"
    numpids::Int

    "priority ids associated with group"
    pids::W
end
PriorityGroup{U}(maxpriority::T) where {T,U} = PriorityGroup(maxpriority, 0, Vector{U}())

@inline function insert!(pg::PriorityGroup, pid)
    @unpack numpids, pids = pg

    if numpids == length(pids)
        push!(pids, pid)
    else
        @inbounds pids[numpids+1] = pid
    end

    # return the position of insertion
    pg.numpids += 1
end

@inline function remove!(pg::PriorityGroup, pididx)
    @unpack numpids, pids = pg

    @inbounds lastpid = pids[numpids]

    # simply swap the last id with the one to remove
    @inbounds pids[pididx] = lastpid
    pg.numpids -= 1

    # return the pid that was swapped to pididx
    lastpid
end

function Base.show(io::IO, pg::PriorityGroup)
    println("  ", summary(pg))
    println("  maxpriority = ", pg.maxpriority)
    println("  numpids = ", pg.numpids)
    println("  pids = ", pg.pids[1:pg.numpids])
end


"""
Table to store the groups.
"""
mutable struct PriorityTable{F,S,T,U<:Function}
    "non-zero values below this are binned together, static"
    minpriority::F

    "values above this cause new groups to be added"
    maxpriority::F

    "bins storing priority ids within a given range"
    groups::Vector{PriorityGroup{F,Vector{S}}}

    "stores the sums of the priorities within each group"
    gsums::Vector{F}

    "stores the sum of the group sums"
    gsum::F

    "maps priority id to group and idx within the group"
    pidtogroup::Vector{Tuple{T,T}}

    "mapping from priority value to group id that stores it"
    priortogid::U
end

"""
Setup table from a vector of priorities. The id
of a priority is its position within this vector.
"""
function PriorityTable(priortogid::Function, priorities::AbstractVector, minpriority, maxpriority)

    numgroups  = priortogid(maxpriority)
    numgroups -= one(typeof(numgroups))
    pidtype    = typeof(numgroups)
    ptype      = eltype(priorities)
    groups     = Vector{PriorityGroup{ptype,Vector{pidtype}}}()
    pidtogroup = Vector{Tuple{Int,Int}}(undef, length(priorities))
    gsum       = zero(ptype)
    gsums      = zeros(ptype, numgroups)

    # create the groups, {0}, (0,minpriority), [minpriority,2*minpriority)...
    push!(groups, PriorityGroup{pidtype}(zero(ptype)))
    gmaxprior = minpriority
    for i = 2:numgroups
        push!(groups, PriorityGroup{pidtype}(gmaxprior))
        gmaxprior *= 2
    end
    #@assert 2*maxpriority <= gmaxprior "gmaxprior = $gmaxprior, maxpriority=$maxpriority"
    gmaxprior = groups[end].maxpriority

    pt = PriorityTable(minpriority, gmaxprior, groups, gsums, gsum, pidtogroup, priortogid)

    # insert priority ids into the groups
    for (pid,priority) in enumerate(priorities)
        insert!(pt, pid, priority)
    end

    pt
end

########################## ACCESSORS ##########################
@inline function numgroups(pt::PriorityTable)
    length(pt.groups)
end

@inline function numpriorities(pt::PriorityTable)
    length(pt.pidtogroup)
end

@inline function groupsum(pt::PriorityTable)
    pt.gsum
end

"""
Adds extra groups to the table to accomodate a new maxpriority.
"""
function padtable!(pt::PriorityTable, pid, priority)
    @unpack maxpriority, groups, gsums = pt
    pidtype = typeof(pid)

    while priority >= maxpriority
        maxpriority *= 2
        push!(groups, PriorityGroup{pidtype}(maxpriority))
        push!(gsums, zero(eltype(gsums)))
    end
    pt.maxpriority = maxpriority
    nothing
end

# assumes pid is at most 1 greater than last priority (id) currently in table
# i.e. pid = length(pidtogroup) + 1
function insert!(pt::PriorityTable, pid, priority)
    @unpack maxpriority, groups, gsums, pidtogroup, priortogid = pt

    # find group for new priority
    gid = priortogid(priority)

    # add new (empty) groups if priority is too big
    if priority >= maxpriority
        padtable!(pt, pid, priority)
        #@assert (gid == length(groups))
    end

    # update table and priority's group
    pt.gsum += priority
    @inbounds gsums[gid] += priority
    @inbounds pididx = insert!(groups[gid], pid)

    if pid <= length(pidtogroup)
        @inbounds pidtogroup[pid] = (gid,pididx)
    else
        #@assert pid == length(pidtogroup) + 1
        push!(pidtogroup, (gid,pididx))
    end

    nothing
end

function update!(pt::PriorityTable, pid, oldpriority, newpriority)
    @unpack maxpriority, groups, gsums, pidtogroup, priortogid = pt

    oldgid = priortogid(oldpriority)
    newgid = priortogid(newpriority)

    # expand the table if necessary
    if newpriority >= maxpriority
        padtable!(pt, pid, newpriority)
    end

    # update the global priority sum
    pdiff    = newpriority - oldpriority
    pt.gsum += pdiff

    if oldgid == newgid
        # update the group priority too
        @inbounds gsums[newgid] += pdiff
    else
        @inbounds begin
            # location in oldgid of pid to move
            pididx = pidtogroup[pid][2]

            # remove pid from old group
            movedpid = remove!(groups[oldgid], pididx)

            # update position in group of the pid that swapped places with the removed one
            pidtogroup[movedpid] = (oldgid,pididx)

            # insert the updated pid back and store it's new position in the group
            pididx = insert!(groups[newgid], pid)
            pidtogroup[pid] = (newgid,pididx)

            # update sums, special case if group empty to avoid FP error in running sums
            grpsz = groups[oldgid].numpids
            gsums[oldgid]  = (grpsz == zero(grpsz)) ? zero(oldpriority) : gsums[oldgid] - oldpriority
            gsums[newgid] += newpriority
        end
    end
    nothing
end

function reset!(pt::PriorityTable{F,S,T,U}) where {F,S,T,U}
    @unpack groups, gsums, pidtogroup = pt
<<<<<<< HEAD
    pt.gsum       = zero(F)
=======
    pt.gsum = zero(F)
>>>>>>> 97d405ed
    fill!(gsums, zero(F))
    fill!(pidtogroup, (zero(T),zero(T)))
    for group in groups
        group.numpids = zero(T)
    end
end

function Base.show(io::IO, pt::PriorityTable)
    println(summary(pt))
    println("(minpriority,maxpriority) = ", (pt.minpriority, pt.maxpriority))
    println("sum of priorities = ", pt.gsum)
    println("num of groups = ", length(pt.groups))
    println("pidtogroup = ", pt.pidtogroup)
    for (i,group) in enumerate(pt.groups)
        if group.numpids > 0
            println("group = ",i,", group sum = ", pt.gsums[i])
            Base.show(io,group)
        end
    end
end

#######################################################
# routines for DirectCR
#######################################################

# map priority (i.e. jump rate) to integer
# add two as 0. -> 1 and  priority < minpriority ==> pid -> 2
@inline function priortogid(priority, mingid)
    (priority <= eps(typeof(priority))) && return 1
    gid = exponent(priority) + 1
    (gid <= mingid) && return 2
    return gid - mingid + 2
end

@inline function sample(pg::PriorityGroup, priorities, rng=Random.GLOBAL_RNG)
    @unpack maxpriority, numpids, pids = pg

    pididx = 0
    pid    = zero(eltype(pids))

    @inbounds while true

        # pick a random element
        r      = rand(rng) * numpids
        pididx = trunc(Int, r)
        pid    = pids[pididx+1]

        # acceptance test
        ( (r - pididx)*maxpriority < priorities[pid] ) && break
    end

    pid
end

function sample(pt::PriorityTable, priorities, rng=Random.GLOBAL_RNG)
    @unpack groups, gsum, gsums = pt

    # return id zero if total priority is zero
    (gsum < eps(typeof(gsum))) && return zero(eltype(groups[1].pids))

    # sample a group, search from end (largest priorities)
    # NOTE, THIS ASSUMES THE FIRST PRIORITY IS ZERO!!!
    # gid = length(gsums)
    # @inbounds r = rand(rng) * gsum - gsums[gid]
    # while r > zero(r)
    #     gid -= one(gid)
    #     iszero(gid) && return gid   # if no result found return zero
    #     @inbounds r -= gsums[gid]
    # end
    gid = 0
    r   = rand(rng) * gsum
    @inbounds for i = length(gsums):-1:1
        r -= gsums[i]
        if r <= zero(r)
            gid = i
            break
        end        
    end
    iszero(gid) && return gid

    # sample element within the group
    @inbounds sample(groups[gid], priorities, rng)
end<|MERGE_RESOLUTION|>--- conflicted
+++ resolved
@@ -228,11 +228,7 @@
 
 function reset!(pt::PriorityTable{F,S,T,U}) where {F,S,T,U}
     @unpack groups, gsums, pidtogroup = pt
-<<<<<<< HEAD
-    pt.gsum       = zero(F)
-=======
     pt.gsum = zero(F)
->>>>>>> 97d405ed
     fill!(gsums, zero(F))
     fill!(pidtogroup, (zero(T),zero(T)))
     for group in groups
