--- conflicted
+++ resolved
@@ -17,12 +17,9 @@
 TreeViews = "a2a6695c-b41b-5b7d-aed9-dbfdeacea5d7"
 
 [compat]
-<<<<<<< HEAD
 RandomNumbers = "1.3"
-=======
 PoissonRandom = "0.4"
->>>>>>> 8f94df11
-RecursiveArrayTools = ">=0.20.0"
+RecursiveArrayTools = "1"
 TreeViews = "0.3"
 julia = "1"
 
