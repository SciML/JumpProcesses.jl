--- conflicted
+++ resolved
@@ -55,16 +55,8 @@
                                 save_positions = (false, false), rng = rng)
                             for grid in grids]
 push!(jump_problems,
-<<<<<<< HEAD
-      JumpProblem(prob, DirectCRDirect(), majumps, hopping_constants = hopping_constants,
-                  spatial_system = grids[1], save_positions = (false, false), rng = rng))
-push!(jump_problems,
-      JumpProblem(prob, majumps, hopping_constants = hopping_constants,
-            spatial_system = grids[1], save_positions = (false, false), rng = rng))
-=======
     JumpProblem(prob, DirectCRDirect(), majumps, hopping_constants = hopping_constants,
         spatial_system = grids[1], save_positions = (false, false), rng = rng))
->>>>>>> 7be7a723
 # setup flattenned jump prob
 push!(jump_problems,
     JumpProblem(prob, NRM(), majumps, hopping_constants = hopping_constants,
