# Tests for CartesianGrid
using DiffEqJump, LightGraphs
using Test, Random

<<<<<<< HEAD
=======
io = IOBuffer()
rng = MersenneTwister()
>>>>>>> e9b2bcfc
dims = (4,3,2)
sites = rand(1:prod(dims), 10)
num_samples = 10^5
rel_tol = 0.01
<<<<<<< HEAD
grids = [DiffEqJump.CartesianGrid1(dims), DiffEqJump.CartesianGrid2(dims), DiffEqJump.CartesianGrid3(dims), LightGraphs.grid(dims)]
for grid in grids
    @test DiffEqJump.num_sites(grid) == prod(dims)
    @test DiffEqJump.num_neighbors(grid, 1) == 3
    @test DiffEqJump.num_neighbors(grid, 4) == 3
    @test DiffEqJump.num_neighbors(grid, 17) == 4
    @test DiffEqJump.num_neighbors(grid, 21) == 3
    @test DiffEqJump.num_neighbors(grid, 6) == 5
    for site in sites
        d = Dict{Int,Int}()
        for i in 1:num_samples
            nb = DiffEqJump.rand_nbr(grid, site)
            nb in keys(d) ? d[nb] += 1 : d[nb] = 1
        end
        for val in values(d)
            @test abs(val/num_samples - 1/DiffEqJump.num_neighbors(grid,site)) < rel_tol
=======
grids = [DiffEqJump.CartesianGridRej(dims), DiffEqJump.CartesianGridIter(dims), LightGraphs.grid(dims)]
for grid in grids
    show(io, "text/plain", grid)
    @test String(take!(io)) !== nothing
    @test DiffEqJump.num_sites(grid) == prod(dims)
    @test DiffEqJump.outdegree(grid, 1) == 3
    @test DiffEqJump.outdegree(grid, 4) == 3
    @test DiffEqJump.outdegree(grid, 17) == 4
    @test DiffEqJump.outdegree(grid, 21) == 3
    @test DiffEqJump.outdegree(grid, 6) == 5
    for site in sites
        d = Dict{Int,Int}()
        for i in 1:num_samples
            nb = DiffEqJump.rand_nbr(rng, grid, site)
            nb in keys(d) ? d[nb] += 1 : d[nb] = 1
        end
        for val in values(d)
            @test abs(val/num_samples - 1/DiffEqJump.outdegree(grid,site)) < rel_tol
>>>>>>> e9b2bcfc
        end
    end
end

# setup
rel_tol = 0.05
num_samples = 10^4
<<<<<<< HEAD
dims = (3,3)
g = grid(dims)
=======
dims = (3,3,3)
g = CartesianGridRej(dims)
>>>>>>> e9b2bcfc
num_nodes = DiffEqJump.num_sites(g)
num_species = 3
reactstoch = [[1 => 1, 2 => 1],[3 => 1]]
netstoch = [[1 => -1, 2 => -1, 3 => 1],[1 => 1, 2 => 1, 3 => -1]]
rates = [0.1, 1.]
num_rxs = length(rates)
ma_jumps = MassActionJump(rates, reactstoch, netstoch)
u = ones(Int, num_species, num_nodes)
rng = MersenneTwister()

# Tests for RxRates
rx_rates = DiffEqJump.RxRates(num_nodes, ma_jumps)
<<<<<<< HEAD
=======
show(io, "text/plain", rx_rates)
>>>>>>> e9b2bcfc
for site in 1:num_nodes
    DiffEqJump.update_rx_rates!(rx_rates, 1:num_rxs, u, site)
    rx_props = [DiffEqJump.evalrxrate(u[:, site], rx, ma_jumps) for rx in 1:num_rxs]
    rx_probs = rx_props/sum(rx_props)
    d = Dict{Int,Int}()
    for i in 1:num_samples
        rx = DiffEqJump.sample_rx_at_site(rx_rates, site, rng)
        rx in keys(d) ? d[rx] += 1 : d[rx] = 1
    end
    for (k,v) in d
        @test abs(v/num_samples - rx_probs[k]) < rel_tol
    end
end

<<<<<<< HEAD
# Tests for HopRates1
hopping_constants = ones(num_species, num_nodes)
hop_rates = DiffEqJump.HopRates1(hopping_constants)
=======
# Tests for HopRatesGraphDsi
hopping_constants = ones(num_species, num_nodes)
hop_rates = DiffEqJump.HopRatesGraphDsi(hopping_constants)
show(io, "text/plain", hop_rates)
>>>>>>> e9b2bcfc
spec_probs = ones(num_species)/num_species

for site in 1:num_nodes
    DiffEqJump.update_hop_rates!(hop_rates, 1:num_species, u, site, g)
<<<<<<< HEAD
    num_nbs = DiffEqJump.num_neighbors(g, site)
=======
    num_nbs = DiffEqJump.outdegree(g, site)
>>>>>>> e9b2bcfc
    target_probs = ones(num_nbs)/num_nbs
    d1 = Dict{Int,Int}()
    d2 = Dict{Int,Int}()
    for i in 1:num_samples
        spec, target = DiffEqJump.sample_hop_at_site(hop_rates, site, rng, g)
        d1[spec] = get(d1, spec, 0) + 1
        d2[target] = get(d2, target, 0) + 1
    end
    @test maximum(abs.(collect(values(d1))/num_samples - spec_probs)) < rel_tol
    @test maximum(abs.(collect(values(d2))/num_samples - target_probs)) < rel_tol
end

<<<<<<< HEAD
# Tests for HopRates2
hopping_constants = Vector{Matrix{Float64}}(undef, num_nodes)
for site in 1:num_nodes
    hopping_constants[site] = ones(num_species, DiffEqJump.num_neighbors(g, site))
end
spec_probs = ones(num_species)/num_species
hop_rates = DiffEqJump.HopRates2(hopping_constants)
for site in 1:num_nodes
    DiffEqJump.update_hop_rates!(hop_rates, 1:num_species, u, site, g)
    num_nbs = DiffEqJump.num_neighbors(g, site)
    target_probs = ones(num_nbs)/num_nbs
    d1 = Dict{Int,Int}()
    d2 = Dict{Int,Int}()
    for i in 1:num_samples
        spec, target = DiffEqJump.sample_hop_at_site(hop_rates, site, rng, g)
        d1[spec] = get(d1, spec, 0) + 1
        d2[target] = get(d2, target, 0) + 1
    end
    @test maximum(abs.(collect(values(d1))/num_samples - spec_probs)) < rel_tol
    @test maximum(abs.(collect(values(d2))/num_samples - target_probs)) < rel_tol
end
=======
# Tests for HopRatesGraphDsij
hop_constants = Matrix{Vector{Float64}}(undef, num_species, num_nodes)
for ci in CartesianIndices(hop_constants)
    (species, site) = Tuple(ci)
    hop_constants[ci] = repeat([1.0], DiffEqJump.outdegree(g, site))
end
spec_probs = ones(num_species)/num_species
hop_rates_structs = [DiffEqJump.HopRatesGraphDsij(hop_constants), DiffEqJump.HopRatesGridDsij(hop_constants, g)]

for hop_rates in hop_rates_structs
    show(io, "text/plain", hop_rates)
    for site in 1:num_nodes
        DiffEqJump.update_hop_rates!(hop_rates, 1:num_species, u, site, g)
        num_nbs = DiffEqJump.outdegree(g, site)
        target_probs = ones(num_nbs)/num_nbs
        d1 = Dict{Int,Int}()
        d2 = Dict{Int,Int}()
        for i in 1:num_samples
            spec, target = DiffEqJump.sample_hop_at_site(hop_rates, site, rng, g)
            d1[spec] = get(d1, spec, 0) + 1
            d2[target] = get(d2, target, 0) + 1
        end
        @test maximum(abs.(collect(values(d1))/num_samples - spec_probs)) < rel_tol
        @test maximum(abs.(collect(values(d2))/num_samples - target_probs)) < rel_tol
    end
end

# Tests for HopRatesGraphDsLij
species_hop_constants = ones(num_species)
site_hop_constants = Vector{Vector{Float64}}(undef, num_nodes)
for site in 1:num_nodes
    site_hop_constants[site] = repeat([1.0], DiffEqJump.outdegree(g, site))
end
spec_probs = ones(num_species)/num_species
hop_rates_structs = [DiffEqJump.HopRatesGraphDsLij(species_hop_constants, site_hop_constants), DiffEqJump.HopRatesGridDsLij(species_hop_constants, site_hop_constants, g)]

for hop_rates in hop_rates_structs
    show(io, "text/plain", hop_rates)
    for site in 1:num_nodes
        DiffEqJump.update_hop_rates!(hop_rates, 1:num_species, u, site, g)
        num_nbs = DiffEqJump.outdegree(g, site)
        target_probs = ones(num_nbs)/num_nbs
        d1 = Dict{Int,Int}()
        d2 = Dict{Int,Int}()
        for i in 1:num_samples
            spec, target = DiffEqJump.sample_hop_at_site(hop_rates, site, rng, g)
            d1[spec] = get(d1, spec, 0) + 1
            d2[target] = get(d2, target, 0) + 1
        end
        @test maximum(abs.(collect(values(d1))/num_samples - spec_probs)) < rel_tol
        @test maximum(abs.(collect(values(d2))/num_samples - target_probs)) < rel_tol
    end
end

# Tests for HopRatesGraphDsiLij
species_hop_constants = ones(num_species, num_nodes)
site_hop_constants = Vector{Vector{Float64}}(undef, num_nodes)
for site in 1:num_nodes
    site_hop_constants[site] = repeat([1.0], DiffEqJump.outdegree(g, site))
end
spec_probs = ones(num_species)/num_species
hop_rates_structs = [DiffEqJump.HopRatesGraphDsiLij(species_hop_constants, site_hop_constants), DiffEqJump.HopRatesGridDsiLij(species_hop_constants, site_hop_constants, g)]

for hop_rates in hop_rates_structs
    show(io, "text/plain", hop_rates)
    for site in 1:num_nodes
        DiffEqJump.update_hop_rates!(hop_rates, 1:num_species, u, site, g)
        num_nbs = DiffEqJump.outdegree(g, site)
        target_probs = ones(num_nbs)/num_nbs
        d1 = Dict{Int,Int}()
        d2 = Dict{Int,Int}()
        for i in 1:num_samples
            spec, target = DiffEqJump.sample_hop_at_site(hop_rates, site, rng, g)
            d1[spec] = get(d1, spec, 0) + 1
            d2[target] = get(d2, target, 0) + 1
        end
        @test maximum(abs.(collect(values(d1))/num_samples - spec_probs)) < rel_tol
        @test maximum(abs.(collect(values(d2))/num_samples - target_probs)) < rel_tol
    end
end

@test String(take!(io)) !== nothing
>>>>>>> e9b2bcfc
<|MERGE_RESOLUTION|>--- conflicted
+++ resolved
@@ -2,33 +2,12 @@
 using DiffEqJump, LightGraphs
 using Test, Random
 
-<<<<<<< HEAD
-=======
 io = IOBuffer()
 rng = MersenneTwister()
->>>>>>> e9b2bcfc
 dims = (4,3,2)
 sites = rand(1:prod(dims), 10)
 num_samples = 10^5
 rel_tol = 0.01
-<<<<<<< HEAD
-grids = [DiffEqJump.CartesianGrid1(dims), DiffEqJump.CartesianGrid2(dims), DiffEqJump.CartesianGrid3(dims), LightGraphs.grid(dims)]
-for grid in grids
-    @test DiffEqJump.num_sites(grid) == prod(dims)
-    @test DiffEqJump.num_neighbors(grid, 1) == 3
-    @test DiffEqJump.num_neighbors(grid, 4) == 3
-    @test DiffEqJump.num_neighbors(grid, 17) == 4
-    @test DiffEqJump.num_neighbors(grid, 21) == 3
-    @test DiffEqJump.num_neighbors(grid, 6) == 5
-    for site in sites
-        d = Dict{Int,Int}()
-        for i in 1:num_samples
-            nb = DiffEqJump.rand_nbr(grid, site)
-            nb in keys(d) ? d[nb] += 1 : d[nb] = 1
-        end
-        for val in values(d)
-            @test abs(val/num_samples - 1/DiffEqJump.num_neighbors(grid,site)) < rel_tol
-=======
 grids = [DiffEqJump.CartesianGridRej(dims), DiffEqJump.CartesianGridIter(dims), LightGraphs.grid(dims)]
 for grid in grids
     show(io, "text/plain", grid)
@@ -47,7 +26,6 @@
         end
         for val in values(d)
             @test abs(val/num_samples - 1/DiffEqJump.outdegree(grid,site)) < rel_tol
->>>>>>> e9b2bcfc
         end
     end
 end
@@ -55,13 +33,8 @@
 # setup
 rel_tol = 0.05
 num_samples = 10^4
-<<<<<<< HEAD
-dims = (3,3)
-g = grid(dims)
-=======
 dims = (3,3,3)
 g = CartesianGridRej(dims)
->>>>>>> e9b2bcfc
 num_nodes = DiffEqJump.num_sites(g)
 num_species = 3
 reactstoch = [[1 => 1, 2 => 1],[3 => 1]]
@@ -74,10 +47,7 @@
 
 # Tests for RxRates
 rx_rates = DiffEqJump.RxRates(num_nodes, ma_jumps)
-<<<<<<< HEAD
-=======
 show(io, "text/plain", rx_rates)
->>>>>>> e9b2bcfc
 for site in 1:num_nodes
     DiffEqJump.update_rx_rates!(rx_rates, 1:num_rxs, u, site)
     rx_props = [DiffEqJump.evalrxrate(u[:, site], rx, ma_jumps) for rx in 1:num_rxs]
@@ -92,25 +62,15 @@
     end
 end
 
-<<<<<<< HEAD
-# Tests for HopRates1
-hopping_constants = ones(num_species, num_nodes)
-hop_rates = DiffEqJump.HopRates1(hopping_constants)
-=======
 # Tests for HopRatesGraphDsi
 hopping_constants = ones(num_species, num_nodes)
 hop_rates = DiffEqJump.HopRatesGraphDsi(hopping_constants)
 show(io, "text/plain", hop_rates)
->>>>>>> e9b2bcfc
 spec_probs = ones(num_species)/num_species
 
 for site in 1:num_nodes
     DiffEqJump.update_hop_rates!(hop_rates, 1:num_species, u, site, g)
-<<<<<<< HEAD
-    num_nbs = DiffEqJump.num_neighbors(g, site)
-=======
     num_nbs = DiffEqJump.outdegree(g, site)
->>>>>>> e9b2bcfc
     target_probs = ones(num_nbs)/num_nbs
     d1 = Dict{Int,Int}()
     d2 = Dict{Int,Int}()
@@ -123,29 +83,6 @@
     @test maximum(abs.(collect(values(d2))/num_samples - target_probs)) < rel_tol
 end
 
-<<<<<<< HEAD
-# Tests for HopRates2
-hopping_constants = Vector{Matrix{Float64}}(undef, num_nodes)
-for site in 1:num_nodes
-    hopping_constants[site] = ones(num_species, DiffEqJump.num_neighbors(g, site))
-end
-spec_probs = ones(num_species)/num_species
-hop_rates = DiffEqJump.HopRates2(hopping_constants)
-for site in 1:num_nodes
-    DiffEqJump.update_hop_rates!(hop_rates, 1:num_species, u, site, g)
-    num_nbs = DiffEqJump.num_neighbors(g, site)
-    target_probs = ones(num_nbs)/num_nbs
-    d1 = Dict{Int,Int}()
-    d2 = Dict{Int,Int}()
-    for i in 1:num_samples
-        spec, target = DiffEqJump.sample_hop_at_site(hop_rates, site, rng, g)
-        d1[spec] = get(d1, spec, 0) + 1
-        d2[target] = get(d2, target, 0) + 1
-    end
-    @test maximum(abs.(collect(values(d1))/num_samples - spec_probs)) < rel_tol
-    @test maximum(abs.(collect(values(d2))/num_samples - target_probs)) < rel_tol
-end
-=======
 # Tests for HopRatesGraphDsij
 hop_constants = Matrix{Vector{Float64}}(undef, num_species, num_nodes)
 for ci in CartesianIndices(hop_constants)
@@ -227,5 +164,4 @@
     end
 end
 
-@test String(take!(io)) !== nothing
->>>>>>> e9b2bcfc
+@test String(take!(io)) !== nothing