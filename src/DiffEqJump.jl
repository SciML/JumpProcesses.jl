--- conflicted
+++ resolved
@@ -80,12 +80,7 @@
 
 export ExtendedJumpArray
 
-<<<<<<< HEAD
-# spatial
-export WellMixedSpatial, connectivity_list_from_box, from_spatial_spec, to_spatial_spec, node_to_coordinates, coordinates_to_node, animate_2d
-=======
 # spatial structs and functions
 export CartesianGrid
->>>>>>> 512a711f
 
 end # module