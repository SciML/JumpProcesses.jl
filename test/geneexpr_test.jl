--- conflicted
+++ resolved
@@ -12,13 +12,8 @@
 doprintmeans = false
 
 # SSAs to test
-<<<<<<< HEAD
 SSAalgs = (JumpProcesses.NullAggregator(), RDirect(), RSSACR(), Direct(), DirectFW(), FRM(), FRMFW(), SortingDirect(),
            NRM(), RSSA(), DirectCR(), Coevolve())
-=======
-SSAalgs = (RDirect(), RSSACR(), Direct(), DirectFW(), FRM(), FRMFW(), SortingDirect(),
-    NRM(), RSSA(), DirectCR(), Coevolve())
->>>>>>> 7be7a723
 
 # numerical parameters
 Nsims = 8000
