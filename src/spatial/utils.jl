--- conflicted
+++ resolved
@@ -36,13 +36,8 @@
         rx = sample_rx_at_site(rx_rates, site, rng)
         return SpatialJump(site, rx + numspecies, site)
     else
-<<<<<<< HEAD
         species_to_diffuse, target_site = sample_hop_at_site(hop_rates, site, rng,
                                                              spatial_system)
-=======
-        species_to_diffuse, target_site = sample_hop_at_site(p.hop_rates, site, p.rng,
-            p.spatial_system)
->>>>>>> 9e272f79
         return SpatialJump(site, species_to_diffuse, target_site)
     end
 end
@@ -78,11 +73,7 @@
     else
         rx_index = reaction_id_from_jump(p, jump)
         @inbounds executerx!((@view integrator.u[:, jump.src]), rx_index,
-<<<<<<< HEAD
                              get_majumps(p.rx_rates))
-=======
-            p.rx_rates.ma_jumps)
->>>>>>> 9e272f79
     end
     # save jump that was just executed
     p.prev_jump = jump
