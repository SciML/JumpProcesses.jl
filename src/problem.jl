function isinplace_jump(p,rj)
    if p isa DiscreteProblem && p.f === DiffEqBase.DISCRETE_INPLACE_DEFAULT && rj !== nothing
        # Just a default discrete problem f, so don't use it for iip
        DiffEqBase.isinplace(rj)
    else
        DiffEqBase.isinplace(p)
    end
end

mutable struct JumpProblem{iip,P,A,C,J<:Union{Nothing,AbstractJumpAggregator},J2,J3,J4} <: DiffEqBase.AbstractJumpProblem{P,J}
  prob::P
  aggregator::A
  discrete_jump_aggregation::J
  jump_callback::C
  variable_jumps::J2
  regular_jump::J3
  massaction_jump::J4
end
function JumpProblem(p::P,a::A,dj::J,jc::C,vj::J2,rj::J3,mj::J4) where {P,A,J,C,J2,J3,J4}
    iip = isinplace_jump(p,rj)
    JumpProblem{iip,P,A,C,J,J2,J3,J4}(p,a,dj,jc,vj,rj,mj)
end

# for remaking
Base.@pure remaker_of(prob::T) where {T <: JumpProblem} = DiffEqBase.parameterless_type(T)
function DiffEqBase.remake(thing::JumpProblem; kwargs...)
  T = remaker_of(thing)

  errmesg = """
  JumpProblems can currently only be remade with new u0, p, tspan or prob fields. To change other fields create a new JumpProblem. Feel free to open an issue on DiffEqJump to discuss further.
  """
  !issubset(keys(kwargs),(:u0,:p,:tspan,:prob)) && error(errmesg)

  if :prob ∉ keys(kwargs)
    dprob = DiffEqBase.remake(thing.prob; kwargs...)

    # if the parameters were changed we must remake the MassActionJump too
    if (:p ∈ keys(kwargs)) && using_params(thing.massaction_jump)
      update_parameters!(thing.massaction_jump, dprob.p; kwargs...)
    end 
  else
    any(k -> k in keys(kwargs), (:u0,:p,:tspan)) && error("If remaking a JumpProblem you can not pass both prob and any of u0, p, or tspan.")
    dprob = kwargs[:prob]

    # we can't know if p was changed, so we must remake the MassActionJump
    if using_params(thing.massaction_jump)
      update_parameters!(thing.massaction_jump, dprob.p; kwargs...)
    end 
  end

  T(dprob, thing.aggregator, thing.discrete_jump_aggregation, thing.jump_callback,
     thing.variable_jumps, thing.regular_jump, thing.massaction_jump)
end

DiffEqBase.isinplace(::JumpProblem{iip}) where {iip} = iip
JumpProblem(prob::JumpProblem) = prob

JumpProblem(prob,jumps::ConstantRateJump;kwargs...) = JumpProblem(prob,JumpSet(jumps);kwargs...)
JumpProblem(prob,jumps::VariableRateJump;kwargs...) = JumpProblem(prob,JumpSet(jumps);kwargs...)
JumpProblem(prob,jumps::RegularJump;kwargs...) = JumpProblem(prob,JumpSet(jumps);kwargs...)
JumpProblem(prob,jumps::MassActionJump;kwargs...) = JumpProblem(prob,JumpSet(jumps);kwargs...)
JumpProblem(prob,jumps::AbstractJump...;kwargs...) = JumpProblem(prob,JumpSet(jumps...);kwargs...)

JumpProblem(prob,aggregator::AbstractAggregatorAlgorithm,jumps::ConstantRateJump;kwargs...) = JumpProblem(prob,aggregator,JumpSet(jumps);kwargs...)
JumpProblem(prob,aggregator::AbstractAggregatorAlgorithm,jumps::VariableRateJump;kwargs...) = JumpProblem(prob,aggregator,JumpSet(jumps);kwargs...)
JumpProblem(prob,aggregator::AbstractAggregatorAlgorithm,jumps::RegularJump;kwargs...) = JumpProblem(prob,aggregator,JumpSet(jumps);kwargs...)
JumpProblem(prob,aggregator::AbstractAggregatorAlgorithm,jumps::MassActionJump;kwargs...) = JumpProblem(prob,aggregator,JumpSet(jumps);kwargs...)
JumpProblem(prob,aggregator::AbstractAggregatorAlgorithm,jumps::AbstractJump...;kwargs...) = JumpProblem(prob,aggregator,JumpSet(jumps...);kwargs...)
JumpProblem(prob,jumps::JumpSet;kwargs...) = JumpProblem(prob,NullAggregator(),jumps;kwargs...)

function JumpProblem(prob, aggregator::AbstractAggregatorAlgorithm, jumps::JumpSet;
                     save_positions = typeof(prob) <: DiffEqBase.AbstractDiscreteProblem ? (false,true) : (true,true),
                     rng = Xorshifts.Xoroshiro128Star(rand(UInt64)), scale_rates = true, useiszero = true, spatial_system=nothing, hopping_constants=nothing, kwargs...)

  # initialize the MassActionJump rate constants with the user parameters
  if using_params(jumps.massaction_jump) 
    rates = jumps.massaction_jump.param_mapper(prob.p)
    maj = MassActionJump(rates, jumps.massaction_jump.reactant_stoch, jumps.massaction_jump.net_stoch, 
                         jumps.massaction_jump.param_mapper; scale_rates=scale_rates, useiszero=useiszero, 
                         nocopy=true)
  else
    maj = jumps.massaction_jump
  end

  ## Spatial jumps handling
<<<<<<< HEAD
  if spatial_system !== nothing && hopping_constants !== nothing && !is_spatial(aggregator)
=======
  if spatial_system !== nothing && hopping_constants !== nothing && !is_spatial(aggregator) # check if need to flatten
>>>>>>> e9b2bcfc
    prob, maj = flatten(maj, prob, spatial_system, hopping_constants; kwargs...)
  end
  ## Constant Rate Handling
  t,end_time,u = prob.tspan[1],prob.tspan[2],prob.u0
  if (typeof(jumps.constant_jumps) <: Tuple{}) && (maj === nothing) && !is_spatial(aggregator) # check if there are no jumps
    disc = nothing
    constant_jump_callback = CallbackSet()
  else
    disc = aggregate(aggregator,u,prob.p,t,end_time,jumps.constant_jumps,maj,save_positions,rng; spatial_system = spatial_system, hopping_constants = hopping_constants, kwargs...)
    constant_jump_callback = DiscreteCallback(disc)
  end

  iip = isinplace_jump(prob, jumps.regular_jump)

  ## Variable Rate Handling
  if typeof(jumps.variable_jumps) <: Tuple{}
    new_prob = prob
    variable_jump_callback = CallbackSet()
  else
    new_prob = extend_problem(prob,jumps)
    variable_jump_callback = build_variable_callback(CallbackSet(),0,jumps.variable_jumps...)
  end
  callbacks = CallbackSet(constant_jump_callback,variable_jump_callback)

  JumpProblem{iip,typeof(new_prob),typeof(aggregator),typeof(callbacks),
              typeof(disc),typeof(jumps.variable_jumps),
              typeof(jumps.regular_jump),typeof(maj)}(
                        new_prob,aggregator,disc,
                        callbacks,
                        jumps.variable_jumps,
                        jumps.regular_jump, maj)
end

function extend_problem(prob::DiffEqBase.AbstractDiscreteProblem,jumps)
  error("VariableRateJumps require a continuous problem, like an ODE/SDE/DDE/DAE problem.")
end

function extend_problem(prob::DiffEqBase.AbstractODEProblem,jumps)
  function jump_f(du::ExtendedJumpArray,u::ExtendedJumpArray,p,t)
    prob.f(du.u,u.u,p,t)
    update_jumps!(du,u,p,t,length(u.u),jumps.variable_jumps...)
  end
  u0 = ExtendedJumpArray(prob.u0,[-randexp() for i in 1:length(jumps.variable_jumps)])
  remake(prob,f=ODEFunction{true}(jump_f),u0=u0)
end

function extend_problem(prob::DiffEqBase.AbstractSDEProblem,jumps)
  function jump_f(du,u,p,t)
    prob.f(du.u,u.u,p,t)
    update_jumps!(du,u,p,t,length(u.u),jumps.variable_jumps...)
  end

  if prob.noise_rate_prototype === nothing
    jump_g = function (du,u,p,t)
      prob.g(du.u,u.u,p,t)
    end
  else
    jump_g = function (du,u,p,t)
      prob.g(du,u.u,p,t)
    end
  end

  u0 = ExtendedJumpArray(prob.u0,[-randexp() for i in 1:length(jumps.variable_jumps)])
  remake(prob,f=SDEFunction{true}(jump_f,jump_g),g=jump_g,u0=u0)
end

function extend_problem(prob::DiffEqBase.AbstractDDEProblem,jumps)
  jump_f = function (du,u,h,p,t)
    prob.f(du.u,u.u,h,p,t)
    update_jumps!(du,u,p,t,length(u.u),jumps.variable_jumps...)
  end
  u0 = ExtendedJumpArray(prob.u0,[-randexp() for i in 1:length(jumps.variable_jumps)])
  ramake(prob,f=DDEFunction{true}(jump_f),u0=u0)
end

# Not sure if the DAE one is correct: Should be a residual of sorts
function extend_problem(prob::DiffEqBase.AbstractDAEProblem,jumps)
  jump_f = function (out,du,u,p,t)
    prob.f(out.u,du.u,u.u,t)
    update_jumps!(du,u,t,length(u.u),jumps.variable_jumps...)
  end
  u0 = ExtendedJumpArray(prob.u0,[-randexp() for i in 1:length(jumps.variable_jumps)])
  remake(prob,f=DAEFunction{true}(jump_f),u0=u0)
end

function build_variable_callback(cb,idx,jump,jumps...)
  idx += 1
  condition = function (u,t,integrator)
    u.jump_u[idx]
  end
  affect! = function (integrator)
    jump.affect!(integrator)
    integrator.u.jump_u[idx] = -randexp()
  end
  new_cb = ContinuousCallback(condition,affect!;
                      idxs = jump.idxs,
                      rootfind = jump.rootfind,
                      interp_points = jump.interp_points,
                      save_positions = jump.save_positions,
                      abstol = jump.abstol,
                      reltol = jump.reltol)
  build_variable_callback(CallbackSet(cb,new_cb),idx,jumps...)
end

function build_variable_callback(cb,idx,jump)
  idx += 1
  condition = function (u,t,integrator)
    u.jump_u[idx]
  end
  affect! = function (integrator)
    jump.affect!(integrator)
    integrator.u.jump_u[idx] = -randexp()
  end
  new_cb = ContinuousCallback(condition,affect!;
                      idxs = jump.idxs,
                      rootfind = jump.rootfind,
                      interp_points = jump.interp_points,
                      save_positions = jump.save_positions,
                      abstol = jump.abstol,
                      reltol = jump.reltol)
  CallbackSet(cb,new_cb)
end

aggregator(jp::JumpProblem{P,A,C,J,J2}) where {P,A,C,J,J2} = A

@inline function extend_tstops!(tstops,jp::JumpProblem{P,A,C,J,J2}) where {P,A,C,J,J2}
  !(typeof(jp.jump_callback.discrete_callbacks) <: Tuple{}) && push!(tstops,jp.jump_callback.discrete_callbacks[1].condition.next_jump_time)
end

@inline function update_jumps!(du,u,p,t,idx,jump)
  idx += 1
  du[idx] = jump.rate(u,p,t)
end

@inline function update_jumps!(du,u,p,t,idx,jump,jumps...)
  idx += 1
  du[idx] = jump.rate(u,p,t)
  update_jumps!(du,u,p,t,idx,jumps...)
end


### Displays
num_constant_rate_jumps(aggregator::AbstractSSAJumpAggregator) = length(aggregator.rates)

Base.summary(io::IO, prob::JumpProblem) = string(DiffEqBase.parameterless_type(prob)," with problem ",DiffEqBase.parameterless_type(prob.prob)," and aggregator ",typeof(prob.aggregator))
function Base.show(io::IO, mime::MIME"text/plain", A::JumpProblem)
  println(io,summary(A))
  println(io,"Number of constant rate jumps: ",A.discrete_jump_aggregation === nothing ? 0 : num_constant_rate_jumps(A.discrete_jump_aggregation))
  println(io,"Number of variable rate jumps: ",length(A.variable_jumps))
  if A.regular_jump !== nothing
    println(io,"Have a regular jump")
  end
  if (A.massaction_jump !== nothing) && (get_num_majumps(A.massaction_jump) > 0)
    println(io,"Have a mass action jump")
  end
end

TreeViews.hastreeview(x::JumpProblem) = true<|MERGE_RESOLUTION|>--- conflicted
+++ resolved
@@ -83,11 +83,7 @@
   end
 
   ## Spatial jumps handling
-<<<<<<< HEAD
-  if spatial_system !== nothing && hopping_constants !== nothing && !is_spatial(aggregator)
-=======
   if spatial_system !== nothing && hopping_constants !== nothing && !is_spatial(aggregator) # check if need to flatten
->>>>>>> e9b2bcfc
     prob, maj = flatten(maj, prob, spatial_system, hopping_constants; kwargs...)
   end
   ## Constant Rate Handling
