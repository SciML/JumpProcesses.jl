name = "JumpProcesses"
uuid = "ccbc3e58-028d-4f4c-8cd5-9ae44345cda5"
authors = ["Chris Rackauckas <accounts@chrisrackauckas.com>"]
version = "9.16.1"

[deps]
ArrayInterface = "4fba245c-0d91-5ea0-9b3e-6abc04ee57a9"
DataStructures = "864edb3b-99cc-5e75-8d2d-829cb0a9cfe8"
DiffEqBase = "2b5f629d-d688-5b77-993f-72d75c75574e"
DiffEqCallbacks = "459566f4-90b8-5000-8ac3-15dfb0a30def"
DocStringExtensions = "ffbed154-4ef7-542d-bbb7-c09d3a79fcae"
FunctionWrappers = "069b7b12-0de2-55c6-9aab-29f3d0a68a2e"
Graphs = "86223c79-3864-5bf0-83f7-82e725a168b6"
LinearAlgebra = "37e2e46d-f89d-539d-b4ee-838fcccc9c8e"
Markdown = "d6f4376e-aef5-505a-96c1-9c027394607a"
PoissonRandom = "e409e4f3-bfea-5376-8464-e040bb5c01ab"
Random = "9a3f8284-a2c9-5f02-9a11-845980a1fd5c"
RecursiveArrayTools = "731186ca-8d62-57ce-b412-fbd966d074cd"
Reexport = "189a3867-3050-52da-a836-e630ba90ab69"
SciMLBase = "0bca4576-84f4-4d90-8ffe-ffa030f20462"
Setfield = "efcf1570-3423-57d1-acb7-fd33fddbac46"
StaticArrays = "90137ffa-7385-5640-81b9-e52037218182"
SymbolicIndexingInterface = "2efcf032-c050-4f8e-a9bb-153293bab1f5"
UnPack = "3a884ed6-31ef-47d7-9d2a-63182c4928ed"

[weakdeps]
Adapt = "79e6a3ab-5dfb-504d-930d-738a2a938a0e"
FastBroadcast = "7034ab61-46d4-4ed7-9d0f-46aef9175898"
KernelAbstractions = "63c18a36-062a-441e-b654-da1e3ab1ce7c"

[extensions]
JumpProcessesKernelAbstractionsExt = ["Adapt", "KernelAbstractions"]

[compat]
Adapt = "4"
ArrayInterface = "7.9"
<<<<<<< HEAD
DataStructures = "0.18"
DiffEqBase = "6.180"
=======
DataStructures = "0.18, 0.19"
DiffEqBase = "6.154"
>>>>>>> 3433dd07
DiffEqCallbacks = "4.3.0"
DocStringExtensions = "0.9"
FastBroadcast = "0.3"
FunctionWrappers = "1.1"
Graphs = "1.9"
KernelAbstractions = "0.9"
PoissonRandom = "0.4"
RecursiveArrayTools = "3.12"
Reexport = "1.0"
SciMLBase = "2.59"
Setfield = "1"
StaticArrays = "1.9"
SymbolicIndexingInterface = "0.3.13"
UnPack = "1.0.2"
julia = "1.10"

[extras]
FastBroadcast = "7034ab61-46d4-4ed7-9d0f-46aef9175898"
LinearAlgebra = "37e2e46d-f89d-539d-b4ee-838fcccc9c8e"
LinearSolve = "7ed4a6bd-45f5-4d41-b270-4a48e9bafcae"
OrdinaryDiffEq = "1dea7af3-3e70-54e6-95c3-0bf5283fa5ed"
Pkg = "44cfe95a-1eb2-52ea-b672-e2afdf69b78f"
SafeTestsets = "1bc83da4-3b8d-516f-aca4-4fe02f6d838f"
StableRNGs = "860ef19b-820b-49d6-a774-d7a799459cd3"
Statistics = "10745b16-79ce-11e8-11f9-7d13ad32a3b2"
StochasticDiffEq = "789caeaf-c7a9-5a7d-9973-96adeb23e2a0"
Test = "8dfed614-e22c-5e08-85e1-65c5234f0b40"

[targets]
test = ["LinearAlgebra", "LinearSolve", "OrdinaryDiffEq", "Pkg", "SafeTestsets", "StableRNGs", "Statistics", "StochasticDiffEq", "Test", "FastBroadcast"]<|MERGE_RESOLUTION|>--- conflicted
+++ resolved
@@ -34,13 +34,8 @@
 [compat]
 Adapt = "4"
 ArrayInterface = "7.9"
-<<<<<<< HEAD
-DataStructures = "0.18"
+DataStructures = "0.18, 0.19"
 DiffEqBase = "6.180"
-=======
-DataStructures = "0.18, 0.19"
-DiffEqBase = "6.154"
->>>>>>> 3433dd07
 DiffEqCallbacks = "4.3.0"
 DocStringExtensions = "0.9"
 FastBroadcast = "0.3"
