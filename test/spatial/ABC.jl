--- conflicted
+++ resolved
@@ -50,7 +50,6 @@
 # testing
 grids = [CartesianGridRej(dims), Graphs.grid(dims)]
 jump_problems = JumpProblem[JumpProblem(prob, NSM(), majumps,
-<<<<<<< HEAD
                                         hopping_constants = hopping_constants,
                                         spatial_system = grid,
                                         save_positions = (false, false), rng = rng) for grid in grids]
@@ -60,15 +59,6 @@
     push!(jump_problems, JumpProblem(prob, alg, majumps, hopping_constants = hopping_constants, spatial_system = grids[1], save_positions = (false, false), rng = rng))
 end
 
-=======
-                                hopping_constants = hopping_constants,
-                                spatial_system = grid,
-                                save_positions = (false, false), rng = rng)
-                            for grid in grids]
-push!(jump_problems,
-    JumpProblem(prob, DirectCRDirect(), majumps, hopping_constants = hopping_constants,
-        spatial_system = grids[1], save_positions = (false, false), rng = rng))
->>>>>>> 9e272f79
 # setup flattenned jump prob
 push!(jump_problems,
     JumpProblem(prob, NRM(), majumps, hopping_constants = hopping_constants,
