--- conflicted
+++ resolved
@@ -10,11 +10,7 @@
 doprintmeans = false
 
 # SSAs to test
-<<<<<<< HEAD
-SSAalgs = (RSSA(), RSSACR()) #, DirectFW(), FRM(), FRMFW()),
-=======
 SSAalgs = (RSSACR(),Direct(), DirectFW(), FRM(), FRMFW(), SortingDirect(), NRM(), RSSA(), DirectCR()) #, DirectFW(), FRM(), FRMFW()),
->>>>>>> 8290425f
 
 # numerical parameters
 Nsims        = 8000
