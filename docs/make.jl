using Documenter, JumpProcesses

<<<<<<< HEAD
# Force PNG backend for plots to reduce documentation file sizes
# SVG plots from tutorials were creating 30+ MB HTML files
=======
# Force PNG backend for plots to reduce file size
>>>>>>> 82e67b47
ENV["GKSwstype"] = "100"  # Force GR to use PNG
using Plots
png()  # Set PNG as default backend

docpath = Base.source_dir()
assetpath = joinpath(docpath, "src", "assets")
cp(joinpath(docpath, "Manifest.toml"), joinpath(assetpath, "Manifest.toml"), force = true)
cp(joinpath(docpath, "Project.toml"), joinpath(assetpath, "Project.toml"), force = true)

include("pages.jl")

mathengine = MathJax3(Dict(:loader => Dict("load" => ["[tex]/require", "[tex]/mathtools"]),
    :tex => Dict("inlineMath" => [["\$", "\$"], ["\\(", "\\)"]],
        "packages" => [
            "base",
            "ams",
            "autoload",
            "mathtools",
            "require"
        ])))

makedocs(sitename = "JumpProcesses.jl",
    authors = "Chris Rackauckas",
    modules = [JumpProcesses],
    clean = true, doctest = false, linkcheck = true, warnonly = [:missing_docs],
    format = Documenter.HTML(; assets = ["assets/favicon.ico"],
        canonical = "https://docs.sciml.ai/JumpProcesses/",
        prettyurls = (get(ENV, "CI", nothing) == "true"),
        mathengine,
<<<<<<< HEAD
        # Limit example output size to prevent large HTML files  
        example_size_threshold = 8192),  # 8KB limit instead of unlimited
=======
        # Reduce output size by limiting example output
        example_size_threshold = 8192,  # Limit examples to 8KB (was unlimited)
        edit_link = "master",
        repolink = "https://github.com/SciML/JumpProcesses.jl"),
>>>>>>> 82e67b47
    pages = pages)

deploydocs(repo = "github.com/SciML/JumpProcesses.jl.git";
    push_preview = true)<|MERGE_RESOLUTION|>--- conflicted
+++ resolved
@@ -1,11 +1,6 @@
 using Documenter, JumpProcesses
 
-<<<<<<< HEAD
-# Force PNG backend for plots to reduce documentation file sizes
-# SVG plots from tutorials were creating 30+ MB HTML files
-=======
 # Force PNG backend for plots to reduce file size
->>>>>>> 82e67b47
 ENV["GKSwstype"] = "100"  # Force GR to use PNG
 using Plots
 png()  # Set PNG as default backend
@@ -35,15 +30,8 @@
         canonical = "https://docs.sciml.ai/JumpProcesses/",
         prettyurls = (get(ENV, "CI", nothing) == "true"),
         mathengine,
-<<<<<<< HEAD
-        # Limit example output size to prevent large HTML files  
-        example_size_threshold = 8192),  # 8KB limit instead of unlimited
-=======
-        # Reduce output size by limiting example output
-        example_size_threshold = 8192,  # Limit examples to 8KB (was unlimited)
         edit_link = "master",
         repolink = "https://github.com/SciML/JumpProcesses.jl"),
->>>>>>> 82e67b47
     pages = pages)
 
 deploydocs(repo = "github.com/SciML/JumpProcesses.jl.git";
