--- conflicted
+++ resolved
@@ -168,11 +168,7 @@
 struct Extrande <: AbstractAggregatorAlgorithm end
 
 const JUMP_AGGREGATORS = (Direct(), DirectFW(), DirectCR(), SortingDirect(), RSSA(), FRM(),
-<<<<<<< HEAD
-                          FRMFW(), NRM(), RSSACR(), RDirect(), Extrande())
-=======
-                          FRMFW(), NRM(), RSSACR(), RDirect(), Coevolve())
->>>>>>> 8c6d57d8
+                          FRMFW(), NRM(), RSSACR(), RDirect(), Coevolve(), Extrande())
 
 # For JumpProblem construction without an aggregator
 struct NullAggregator <: AbstractAggregatorAlgorithm end
@@ -195,6 +191,7 @@
 # true if aggregator supports variable rates
 supports_variablerates(aggregator::AbstractAggregatorAlgorithm) = false
 supports_variablerates(aggregator::Coevolve) = true
+supports_variablerates(aggregator::Extrande) = true
 
 is_spatial(aggregator::AbstractAggregatorAlgorithm) = false
 is_spatial(aggregator::NSM) = true
