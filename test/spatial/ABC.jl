using JumpProcesses, DiffEqBase
# using BenchmarkTools
using Test, Graphs
using StableRNGs
rng = StableRNG(12345)

Nsims = 100
reltol = 0.05
non_spatial_mean = [65.7395, 65.7395, 434.2605] #mean of 10,000 simulations

dim = 1
linear_size = 5
dims = Tuple(repeat([linear_size], dim))
num_nodes = prod(dims)
starting_site = trunc(Int, (linear_size^dim + 1) / 2)
u0 = [500, 500, 0]
end_time = 10.0
diffusivity = 1.0

domain_size = 1.0 #μ-meter
mesh_size = domain_size / linear_size
# ABC model A + B <--> C
num_species = 3
reactstoch = [[1 => 1, 2 => 1], [3 => 1]]
netstoch = [[1 => -1, 2 => -1, 3 => 1], [1 => 1, 2 => 1, 3 => -1]]
rates = [0.1 / mesh_size, 1.0]
majumps = MassActionJump(rates, reactstoch, netstoch)

# spatial system setup
hopping_rate = diffusivity * (linear_size / domain_size)^2

# Starting state setup
starting_state = zeros(Int, length(u0), num_nodes)
starting_state[:, starting_site] .= u0

tspan = (0.0, end_time)
prob = DiscreteProblem(starting_state, tspan, rates)
hopping_constants = [hopping_rate for i in starting_state]
# algs = [NSM(), DirectCRDirect()]

function get_mean_end_state(jump_prob, Nsims)
    end_state = zeros(size(jump_prob.prob.u0))
    for i in 1:Nsims
        sol = solve(jump_prob, SSAStepper())
        end_state .+= sol.u[end]
    end
    end_state / Nsims
end

# testing
grids = [CartesianGridRej(dims), Graphs.grid(dims)]
jump_problems = JumpProblem[JumpProblem(prob, NSM(), majumps,
                                        hopping_constants = hopping_constants,
                                        spatial_system = grid,
<<<<<<< HEAD
                                        save_positions = (false, false)) for grid in grids]

# SSAs
for alg in [DirectCRDirect(), DirectCRRSSA()]
    push!(jump_problems, JumpProblem(prob, alg, majumps, hopping_constants = hopping_constants, spatial_system = grids[1], save_positions = (false, false)))
end

=======
                                        save_positions = (false, false), rng = rng) for grid in grids]
push!(jump_problems,
      JumpProblem(prob, DirectCRDirect(), majumps, hopping_constants = hopping_constants,
                  spatial_system = grids[1], save_positions = (false, false), rng = rng))
>>>>>>> 42404e04
# setup flattenned jump prob
push!(jump_problems,
      JumpProblem(prob, NRM(), majumps, hopping_constants = hopping_constants,
                  spatial_system = grids[1], save_positions = (false, false), rng = rng))
# test
for spatial_jump_prob in jump_problems
    solution = solve(spatial_jump_prob, SSAStepper())
    mean_end_state = get_mean_end_state(spatial_jump_prob, Nsims)
    mean_end_state = reshape(mean_end_state, num_species, num_nodes)
    diff = sum(mean_end_state, dims = 2) - non_spatial_mean
    for (i, d) in enumerate(diff)
        @test abs(d) < reltol * non_spatial_mean[i]
    end
end

#using non-spatial SSAs to get the mean
# non_spatial_rates = [0.1,1.0]
# reactstoch = [[1 => 1, 2 => 1],[3 => 1]]
# netstoch = [[1 => -1, 2 => -1, 3 => 1],[1 => 1, 2 => 1, 3 => -1]]
# majumps = MassActionJump(non_spatial_rates, reactstoch, netstoch)
# non_spatial_prob = DiscreteProblem(u0,(0.0,end_time), non_spatial_rates)
# jump_prob = JumpProblem(non_spatial_prob, Direct(), majumps)
# non_spatial_mean = get_mean_end_state(jump_prob, 10000)<|MERGE_RESOLUTION|>--- conflicted
+++ resolved
@@ -52,20 +52,13 @@
 jump_problems = JumpProblem[JumpProblem(prob, NSM(), majumps,
                                         hopping_constants = hopping_constants,
                                         spatial_system = grid,
-<<<<<<< HEAD
-                                        save_positions = (false, false)) for grid in grids]
+                                        save_positions = (false, false), rng = rng) for grid in grids]
 
 # SSAs
 for alg in [DirectCRDirect(), DirectCRRSSA()]
-    push!(jump_problems, JumpProblem(prob, alg, majumps, hopping_constants = hopping_constants, spatial_system = grids[1], save_positions = (false, false)))
+    push!(jump_problems, JumpProblem(prob, alg, majumps, hopping_constants = hopping_constants, spatial_system = grids[1], save_positions = (false, false), rng = rng))
 end
 
-=======
-                                        save_positions = (false, false), rng = rng) for grid in grids]
-push!(jump_problems,
-      JumpProblem(prob, DirectCRDirect(), majumps, hopping_constants = hopping_constants,
-                  spatial_system = grids[1], save_positions = (false, false), rng = rng))
->>>>>>> 42404e04
 # setup flattenned jump prob
 push!(jump_problems,
       JumpProblem(prob, NRM(), majumps, hopping_constants = hopping_constants,
