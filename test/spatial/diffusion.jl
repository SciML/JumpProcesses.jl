using DiffEqJump, DiffEqBase
using Test
using LinearAlgebra
using LightGraphs

function get_mean_sol(jump_prob, Nsims, saveat)
    sol = solve(jump_prob, SSAStepper(), saveat = saveat).u
    for i in 1:Nsims-1
        sol += solve(jump_prob, SSAStepper(), saveat = saveat).u
    end
    sol/Nsims
end

# assume sites are labeled from 1 to num_sites(spatial_system)
function discrete_laplacian_from_spatial_system(spatial_system, hopping_rate)
<<<<<<< HEAD
    sites = 1:DiffEqJump.num_sites(spatial_system)
    laplacian = zeros(length(sites), length(sites))
    for site in sites
        laplacian[site,site] = -DiffEqJump.num_neighbors(spatial_system, site)
        for nb in DiffEqJump.neighbors(spatial_system, site)
=======
    sites = 1:num_sites(spatial_system)
    laplacian = zeros(length(sites), length(sites))
    for site in sites
        laplacian[site,site] = -outdegree(spatial_system, site)
        for nb in neighbors(spatial_system, site)
>>>>>>> e9b2bcfc
            laplacian[site, nb] = 1
        end
    end
    laplacian .*= hopping_rate
    laplacian
end

# problem setup
<<<<<<< HEAD
reactstoch = []
netstoch = []
rates = []
majumps = MassActionJump(rates, reactstoch, netstoch)
=======
majumps = JumpSet(nothing)
>>>>>>> e9b2bcfc
tf = 0.5
u0 = [100]
num_species = 1

domain_size = 1.0 #μ-meter
linear_size = 5
diffusivity = 0.1
dim = 2
dims = Tuple([linear_size for i in 1:dim])
num_nodes = prod(dims)

# Starting state setup
starting_state = zeros(Int, length(u0), num_nodes)
center_node = trunc(Int,(num_nodes+1)/2)
starting_state[:,center_node] = copy(u0)
tspan = (0.0, tf)
<<<<<<< HEAD
prob = DiscreteProblem(starting_state,tspan, rates)
=======
prob = DiscreteProblem(starting_state,tspan, [])
>>>>>>> e9b2bcfc

hopping_rate = diffusivity * (linear_size/domain_size)^2
hopping_constants = [hopping_rate for i in starting_state]

# analytic solution
lap = discrete_laplacian_from_spatial_system(LightGraphs.grid(dims), hopping_rate)
evals, B = eigen(lap) # lap == B*diagm(evals)*B'
Bt = B'
analytic_solution(t) = B*diagm(ℯ.^(t*evals))*Bt * reshape(prob.u0, num_nodes, 1)

alg = NSM()
num_time_points = 10
Nsims = 10000
rel_tol = 0.01
times = 0.0:tf/num_time_points:tf

<<<<<<< HEAD
grids = [DiffEqJump.CartesianGrid1(dims), DiffEqJump.CartesianGrid2(dims), DiffEqJump.CartesianGrid3(dims), LightGraphs.grid(dims)]
jump_problems = JumpProblem[JumpProblem(prob, alg, majumps, hopping_constants=hopping_constants, spatial_system = grid, save_positions=(false,false)) for grid in grids]
# setup flattenned jump prob
graph = LightGraphs.grid(dims)
hopping_constants = Vector{Matrix{Float64}}(undef, num_nodes)
for site in 1:num_nodes
    hopping_constants[site] = hopping_rate*ones(num_species, DiffEqJump.num_neighbors(graph, site))
end
push!(jump_problems, JumpProblem(prob, NRM(), majumps, hopping_constants=hopping_constants, spatial_system = graph, save_positions=(false,false)))
# hop rates of form L_{s,i,j}
push!(jump_problems, JumpProblem(prob, alg, majumps, hopping_constants=hopping_constants, spatial_system=graph, save_positions=(false,false)))
for spatial_jump_prob in jump_problems
    solution = solve(spatial_jump_prob, SSAStepper(), saveat = tf/num_time_points).u
    mean_sol = get_mean_sol(spatial_jump_prob, Nsims, tf/num_time_points)

=======
algs = [NSM(), DirectCRDirect()]
grids = [CartesianGridRej(dims), CartesianGridIter(dims), LightGraphs.grid(dims)]
jump_problems = JumpProblem[JumpProblem(prob, algs[2], majumps, hopping_constants=hopping_constants, spatial_system = grid, save_positions=(false,false)) for grid in grids]
sizehint!(jump_problems, length(algs) * 3 + length(jump_problems))

# flattenned jump prob
push!(jump_problems, JumpProblem(prob, NRM(), majumps, hopping_constants=hopping_constants, spatial_system = grids[1], save_positions=(false,false)))

# hop rates of form L_{s,i,j}
hop_constants = Matrix{Vector{Float64}}(undef, size(hopping_constants))
for ci in CartesianIndices(hop_constants)
    (species, site) = Tuple(ci)
    hop_constants[ci] = repeat([hopping_constants[species, site]], outdegree(grids[1], site))
end
for alg in algs
    push!(jump_problems, JumpProblem(prob, alg, majumps, hopping_constants=hop_constants, spatial_system=grids[1], save_positions=(false,false)))
    push!(jump_problems, JumpProblem(prob, alg, majumps, hopping_constants=hop_constants, spatial_system=grids[3], save_positions=(false,false)))
end

# hop rates of form D_s * L_{i,j}
species_hop_constants = [hopping_rate]
site_hop_constants = Vector{Vector{Float64}}(undef, num_nodes)
for site in 1:num_nodes
    site_hop_constants[site] = repeat([1.0], DiffEqJump.outdegree(grids[1], site))
end
for alg in algs
    push!(jump_problems, JumpProblem(prob, alg, majumps, hopping_constants=Pair(species_hop_constants, site_hop_constants), spatial_system=grids[1], save_positions=(false,false)))
    push!(jump_problems, JumpProblem(prob, alg, majumps, hopping_constants=Pair(species_hop_constants, site_hop_constants), spatial_system=grids[3], save_positions=(false,false)))
end

# hop rates of form D_{s,i} * L_{i,j}
species_hop_constants = hopping_rate * ones(1, num_nodes)
site_hop_constants = Vector{Vector{Float64}}(undef, num_nodes)
for site in 1:num_nodes
    site_hop_constants[site] = repeat([1.0], DiffEqJump.outdegree(grids[1], site))
end
for alg in algs
    push!(jump_problems, JumpProblem(prob, alg, majumps, hopping_constants=Pair(species_hop_constants, site_hop_constants), spatial_system=grids[1], save_positions=(false,false)))
    push!(jump_problems, JumpProblem(prob, alg, majumps, hopping_constants=Pair(species_hop_constants, site_hop_constants), spatial_system=grids[3], save_positions=(false,false)))
end

# testing
for (j,spatial_jump_prob) in enumerate(jump_problems)
    mean_sol = get_mean_sol(spatial_jump_prob, Nsims, tf/num_time_points)
>>>>>>> e9b2bcfc
    for (i,t) in enumerate(times)
        local diff = analytic_solution(t) - reshape(mean_sol[i], num_nodes, 1)
        @test abs(sum(diff[1:center_node])/sum(analytic_solution(t)[1:center_node])) < rel_tol
    end
end

# testing non-uniform hopping rates
dims = (2,2)
num_nodes = prod(dims)
grid = LightGraphs.grid(dims)
<<<<<<< HEAD
hopping_constants = Vector{Matrix{Float64}}(undef, prod(dims))
for site in 1:prod(dims)
    hopping_constants[site] = ones(1, DiffEqJump.num_neighbors(grid, site))
end
fill!(hopping_constants[1], 0.0)
hopping_constants[2][2] = 0.0
hopping_constants[3][2] = 0.0

starting_state = 25*ones(Int, length(u0), num_nodes)
tspan = (0.0, 10.0)
prob = DiscreteProblem(starting_state,tspan, rates)

jp=JumpProblem(prob, alg, majumps, hopping_constants=hopping_constants, spatial_system = grid, save_positions=(false,false))
=======
hopping_constants = Matrix{Vector{Float64}}(undef, 1, num_nodes)
for ci in CartesianIndices(hopping_constants)
    (species, site) = Tuple(ci)
    hopping_constants[species, site] = zeros(outdegree(grid, site))
    for (n, nb) in enumerate(neighbors(grid, site))
        if nb < site
            hopping_constants[species, site][n] = 1.0
        end
    end
end
starting_state = 25*ones(Int, length(u0), num_nodes)
tspan = (0.0, 10.0)
prob = DiscreteProblem(starting_state,tspan, [])

jp=JumpProblem(prob, NSM(), majumps, hopping_constants=hopping_constants, spatial_system = grid, save_positions=(false,false))
>>>>>>> e9b2bcfc
sol = solve(jp, SSAStepper())

@test sol.u[end][1,1] == sum(sol.u[end])<|MERGE_RESOLUTION|>--- conflicted
+++ resolved
@@ -13,19 +13,11 @@
 
 # assume sites are labeled from 1 to num_sites(spatial_system)
 function discrete_laplacian_from_spatial_system(spatial_system, hopping_rate)
-<<<<<<< HEAD
-    sites = 1:DiffEqJump.num_sites(spatial_system)
-    laplacian = zeros(length(sites), length(sites))
-    for site in sites
-        laplacian[site,site] = -DiffEqJump.num_neighbors(spatial_system, site)
-        for nb in DiffEqJump.neighbors(spatial_system, site)
-=======
     sites = 1:num_sites(spatial_system)
     laplacian = zeros(length(sites), length(sites))
     for site in sites
         laplacian[site,site] = -outdegree(spatial_system, site)
         for nb in neighbors(spatial_system, site)
->>>>>>> e9b2bcfc
             laplacian[site, nb] = 1
         end
     end
@@ -34,14 +26,7 @@
 end
 
 # problem setup
-<<<<<<< HEAD
-reactstoch = []
-netstoch = []
-rates = []
-majumps = MassActionJump(rates, reactstoch, netstoch)
-=======
 majumps = JumpSet(nothing)
->>>>>>> e9b2bcfc
 tf = 0.5
 u0 = [100]
 num_species = 1
@@ -58,11 +43,7 @@
 center_node = trunc(Int,(num_nodes+1)/2)
 starting_state[:,center_node] = copy(u0)
 tspan = (0.0, tf)
-<<<<<<< HEAD
-prob = DiscreteProblem(starting_state,tspan, rates)
-=======
 prob = DiscreteProblem(starting_state,tspan, [])
->>>>>>> e9b2bcfc
 
 hopping_rate = diffusivity * (linear_size/domain_size)^2
 hopping_constants = [hopping_rate for i in starting_state]
@@ -73,29 +54,11 @@
 Bt = B'
 analytic_solution(t) = B*diagm(ℯ.^(t*evals))*Bt * reshape(prob.u0, num_nodes, 1)
 
-alg = NSM()
 num_time_points = 10
 Nsims = 10000
 rel_tol = 0.01
 times = 0.0:tf/num_time_points:tf
 
-<<<<<<< HEAD
-grids = [DiffEqJump.CartesianGrid1(dims), DiffEqJump.CartesianGrid2(dims), DiffEqJump.CartesianGrid3(dims), LightGraphs.grid(dims)]
-jump_problems = JumpProblem[JumpProblem(prob, alg, majumps, hopping_constants=hopping_constants, spatial_system = grid, save_positions=(false,false)) for grid in grids]
-# setup flattenned jump prob
-graph = LightGraphs.grid(dims)
-hopping_constants = Vector{Matrix{Float64}}(undef, num_nodes)
-for site in 1:num_nodes
-    hopping_constants[site] = hopping_rate*ones(num_species, DiffEqJump.num_neighbors(graph, site))
-end
-push!(jump_problems, JumpProblem(prob, NRM(), majumps, hopping_constants=hopping_constants, spatial_system = graph, save_positions=(false,false)))
-# hop rates of form L_{s,i,j}
-push!(jump_problems, JumpProblem(prob, alg, majumps, hopping_constants=hopping_constants, spatial_system=graph, save_positions=(false,false)))
-for spatial_jump_prob in jump_problems
-    solution = solve(spatial_jump_prob, SSAStepper(), saveat = tf/num_time_points).u
-    mean_sol = get_mean_sol(spatial_jump_prob, Nsims, tf/num_time_points)
-
-=======
 algs = [NSM(), DirectCRDirect()]
 grids = [CartesianGridRej(dims), CartesianGridIter(dims), LightGraphs.grid(dims)]
 jump_problems = JumpProblem[JumpProblem(prob, algs[2], majumps, hopping_constants=hopping_constants, spatial_system = grid, save_positions=(false,false)) for grid in grids]
@@ -140,7 +103,6 @@
 # testing
 for (j,spatial_jump_prob) in enumerate(jump_problems)
     mean_sol = get_mean_sol(spatial_jump_prob, Nsims, tf/num_time_points)
->>>>>>> e9b2bcfc
     for (i,t) in enumerate(times)
         local diff = analytic_solution(t) - reshape(mean_sol[i], num_nodes, 1)
         @test abs(sum(diff[1:center_node])/sum(analytic_solution(t)[1:center_node])) < rel_tol
@@ -151,21 +113,6 @@
 dims = (2,2)
 num_nodes = prod(dims)
 grid = LightGraphs.grid(dims)
-<<<<<<< HEAD
-hopping_constants = Vector{Matrix{Float64}}(undef, prod(dims))
-for site in 1:prod(dims)
-    hopping_constants[site] = ones(1, DiffEqJump.num_neighbors(grid, site))
-end
-fill!(hopping_constants[1], 0.0)
-hopping_constants[2][2] = 0.0
-hopping_constants[3][2] = 0.0
-
-starting_state = 25*ones(Int, length(u0), num_nodes)
-tspan = (0.0, 10.0)
-prob = DiscreteProblem(starting_state,tspan, rates)
-
-jp=JumpProblem(prob, alg, majumps, hopping_constants=hopping_constants, spatial_system = grid, save_positions=(false,false))
-=======
 hopping_constants = Matrix{Vector{Float64}}(undef, 1, num_nodes)
 for ci in CartesianIndices(hopping_constants)
     (species, site) = Tuple(ci)
@@ -181,7 +128,6 @@
 prob = DiscreteProblem(starting_state,tspan, [])
 
 jp=JumpProblem(prob, NSM(), majumps, hopping_constants=hopping_constants, spatial_system = grid, save_positions=(false,false))
->>>>>>> e9b2bcfc
 sol = solve(jp, SSAStepper())
 
 @test sol.u[end][1,1] == sum(sol.u[end])