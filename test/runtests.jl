using DiffEqJump, DiffEqBase, Test

@time begin
  @time @testset "Constant Rate Tests" begin include("constant_rate.jl") end
  @time @testset "Variable Rate Tests" begin include("variable_rate.jl") end
  @time @testset "Monte Carlo Tests" begin include("monte_carlo_test.jl") end
  @time @testset "Split Coupled Tests" begin include("splitcoupled.jl") end
  @time @testset "SSA Tests" begin include("ssa_tests.jl") end
  @time @testset "Tau Leaping Tests" begin include("regular_jumps.jl") end
  @time @testset "SIR Discrete Callback Test" begin include("sir_model.jl") end
  @time @testset "Linear Reaction SSA Test" begin include("linearreaction_test.jl") end
  @time @testset "Mass Action Jump Tests; Gene Expr Model" begin include("geneexpr_test.jl") end
  @time @testset "Mass Action Jump Tests; Nonlinear Rx Model" begin include("bimolerx_test.jl") end
  @time @testset "Mass Action Jump Tests; Special Cases" begin include("degenerate_rx_cases.jl") end
  @time @testset "Composition-Rejection Table Tests" begin include("table_test.jl") end
  @time @testset "Extinction test" begin include("extinction_test.jl") end
  @time @testset "Saveat Regression test" begin include("saveat_regression.jl") end
  @time @testset "Ensemble Uniqueness test" begin include("ensemble_uniqueness.jl") end
  @time @testset "Thread Safety test" begin include("thread_safety.jl") end
<<<<<<< HEAD
  @time @testset "Spatial A+B <--C" begin include("spatial//ABC.jl") end
  @time @testset "diffusion" begin include("spatial//diffusion.jl") end
  @time @testset "spatial SIR, neighbors react" begin include("spatial//SIR.jl") end
=======
  @time @testset "A + B <--> C" begin include("reversible_binding.jl") end
>>>>>>> a615343d
end<|MERGE_RESOLUTION|>--- conflicted
+++ resolved
@@ -17,11 +17,8 @@
   @time @testset "Saveat Regression test" begin include("saveat_regression.jl") end
   @time @testset "Ensemble Uniqueness test" begin include("ensemble_uniqueness.jl") end
   @time @testset "Thread Safety test" begin include("thread_safety.jl") end
-<<<<<<< HEAD
   @time @testset "Spatial A+B <--C" begin include("spatial//ABC.jl") end
   @time @testset "diffusion" begin include("spatial//diffusion.jl") end
   @time @testset "spatial SIR, neighbors react" begin include("spatial//SIR.jl") end
-=======
   @time @testset "A + B <--> C" begin include("reversible_binding.jl") end
->>>>>>> a615343d
 end